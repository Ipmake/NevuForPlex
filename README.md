# NEVU for Plex

Fixing Plex's old and simple UI.

[**Now also available for Android & AndroidTV**](https://github.com/Ipmake/Nevu/discussions/43)

[**Docker Hub**](https://hub.docker.com/r/ipmake/nevu)

_Click image for video_
[![Nevu1](assets/screenshot1.png)](https://www.youtube.com/watch?v=PuTOw3Wg9oY)
![Nevu2](assets/screenshot2.png)
[More Screenshots](https://github.com/Ipmake/Nevu/tree/main/assets)

## Description

Nevu is a complete redesign of Plex's UI using the Plex media server's API. It comes with its own web server. It is currently only developed for desktops and laptops. It is not optimized for mobile or TV use.

Nevu currently supports Movie and TV Show libraries. You can also play media via the interface.

Mind that this project is still in development and may be unstable.

## Features
<<<<<<< HEAD

- Modern, Netflix-like UI
=======
- Modern, immersive UI
>>>>>>> b2eb7038
- Seamless Plex integration
- Play media
- Automatic track matching (Keep the same audio and subtitle language across episodes)
- Browse libraries
- Search for media
- Watch Together (Nevu Sync)
- Get Recommendations
- Fully integrated Watchlist
- Simple and easy to use
- Pro-User features (like special shortcuts etc.)

## Installation

### Docker

The easiest way to run Nevu is to use Docker. You can use the following command to run Nevu in a Docker container:

```bash
docker volume create nevu_data
docker run --name nevu -p 3000:3000 -p 44201:44201/udp -v nevu_data:/data -e PLEX_SERVER=http://your-plex-server:32400 ipmake/nevu
```

### Docker Compose

Alternatively, you can use Docker Compose to run Nevu. Create a `docker-compose.yml` file with the following content:

```yaml
services:
  nevu:
    image: ipmake/nevu
    container_name: nevu
    ports:
      - "3000:3000"
      - "44201:44201/udp"
    volumes:
      - nevu_data:/data
    environment:
      - PLEX_SERVER=http://your-plex-server:32400

volumes:
  nevu_data:
```

Then run:

```bash
docker-compose up -d
```

### Environment Variables

| Name                      | Type       | Required | Description                                                                      |
| ------------------------- | ---------- | -------- | -------------------------------------------------------------------------------- |
| `PLEX_SERVER`             | string     | Yes      | The URL of the Plex server that the backend will proxy to (CAN BE LOCAL)         |
| `PORT`                    | number     | No       | The port you published the docker container to, defaults to 3000 (For discovery) |
| `LISTEN_PORT`             | number     | No       | The port the nevu server will listen on                                          |
| `DISABLE_TLS_VERIFY`      | true/false | No       | If set to true, the proxy will not check any https ssl certificates              |
| `DISABLE_NEVU_SYNC`       | true/false | No       | If set to true, Nevu sync (watch together) will be disabled                      |
| `DISABLE_REQUEST_LOGGING` | true/false | No       | If set to true, the server will not log any requests                             |
| `DISABLE_GLOBAL_REVIEWS`  | true/false | No       | If set to true, nevu global reviews will be disabled                             |

## Contributing

Pull requests are welcome for any feature or a bug fix. For major changes, please open an issue first to discuss what you would like to change.

## Development

To develop you need 2 terminals for the front and the backend of Nevu

```bash
# Terminal 1
cd frontend
npm start

# Terminal 2
cd backend
PLEX_SERVER=http://plex-server:32400 npm start
```<|MERGE_RESOLUTION|>--- conflicted
+++ resolved
@@ -20,12 +20,7 @@
 Mind that this project is still in development and may be unstable.
 
 ## Features
-<<<<<<< HEAD
-
-- Modern, Netflix-like UI
-=======
 - Modern, immersive UI
->>>>>>> b2eb7038
 - Seamless Plex integration
 - Play media
 - Automatic track matching (Keep the same audio and subtitle language across episodes)
